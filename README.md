--- conflicted
+++ resolved
@@ -69,19 +69,6 @@
 
 To see explicit commands ran to generate the reported results, check out the [commands.md](commands.md) menu.
 
-<<<<<<< HEAD
-## Results
-
-| Category                         | GPT-4-0314 (on 8/24) | GPT-4-0613 (on 8/24) | Quoted Baseline  | Sources
-|----------------------------------|----------------------|----------------------|------------------|------------------------------------------------------------------------|
-| HumanEval                        | 87.2                 | 84.1                 | 67               | [1]                                                                    |
-| EvalPlus                         | 79.2                 | 74.4                 | N/A              |                                                                        |
-| Leetcode Easy                    | 88.0                 | X                    | 72.2-75.6        | [1,2]                                                                  |
-| Leetcode Medium                  | 21.3                 | X                    | 26.2-38.7        | [1,2]                                                                  |
-| Leetcode Hard                    | 6.0                  | X                    | 6.7-7            | [1,2]                                                                  |
-| GSM8K                            | X                    | X                    | 87.1             |                                                                        |
-| MATH                             | 49.0                 | 49.7                 | 42.2              |[3]
-=======
 ## Results (all models accessed on 08/24)
 
 | Category             | gpt-3.5-turbo-0301 | gpt-3.5-turbo-0613 | claude-2 | gpt-4-0314 | gpt-4-0613 | gpt-4 Baseline | Sources  |
@@ -93,7 +80,6 @@
 | LeetCode_100 Hard    | 4.0                | 3.0                | 2.0      | 6.0        | 6.0        | 6.7-7          | [1,2]    |
 | GSM8K                | 71.1               | 67.6               | XX       | X          | X          | 87.1           |          |
 | MATH                 | XX                 | XX                 | XX       | 49.0       | 46.4       | 42.2           | [3]      |
->>>>>>> b55f6881
 
 ## License
 
