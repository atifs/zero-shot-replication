# Zero-Shot Replication Framework

## Overview

The Zero-Shot Replication Framework is a minimal environment designed to replicate zero-shot results from past academic papers. It currently supports OpenAI, Anthropic, and HuggingFace models to generate completions for various datasets and provides tools for handling, evaluating, and storing these completions.

## Results (all models accessed on 08/24-8/25, 2023)

<<<<<<< HEAD
| Category             | gpt-3.5-turbo-0301 | gpt-3.5-turbo-0613 | claude-2 | gpt-4-0314 | gpt-4-0613 | wizard-coder-34b | gpt-4 Baseline | Sources  |
|----------------------|--------------------|--------------------|----------|------------|------------|------------------|----------------|----------|
| *Standard Bench*     |                    |                    |          |            |            |                  |                |          |
| HumanEval            | 67.0               | 61.5               | 65.2     | 86.0       | 84.1       | 70.7             | 67.0           | [1]      |
| HumanEval+           | 59.1               | 54.2               | 54.9     | 80.5       | 74.4       | 60.3             | N/A            |          |
| **LeetCodeSparks**   |                    |                    |          |            |            |                  |                | [1,2]    |
| Easy                 | 60.0               | 76.2               | 52.4     | 76.2       | 61.2       | 38.1             | 68.2-75.6      | [1,2]*   |
| Medium               | 15.0               | 22.0               | 9.8      | 19.5       | 31.7       | 12.2             | 26.7-40.0      | [1,2]*   |
| Hard                 | 0.0                | 0.0                | 0.0      | 4.6        | 13.6       | 0.0              | 6.6-10.7       | [1,2]*   |
| **LeetCode100**      |                    |                    |          |            |            |                  |                |          |
| Easy                 | 83.0               | 80.0               | 73.0     | 91.0       | 88.0       | 71.0             | N/A            |          |
| Medium               | 16.0               | 16.0               | 16.0     | 26.0       | 21.0       | 9.0              | N/A            |          |
| Hard                 | 1.0                | 3.0                | 2.0      | 6.0        | 6.0        | 2.0              | N/A            |          |
=======
| Category             | gpt-3.5-turbo-0301 | gpt-3.5-turbo-0613 | claude-2 | gpt-4-0314 | gpt-4-0613 | gpt-4 Baseline | Sources  |
|----------------------|--------------------|--------------------|----------|------------|------------|----------------|----------|
| *Standard Bench*     |                    |                    |          |            |            |                |          |
| HumanEval            | 67.0               | 61.5               | 65.2     | 86.0       | 84.1       | 67             | [1]      |
| GSM8K                | 71.1               | 67.6               | Pend.    | 90.4       | 91.0       | 87.1           | [2]      |
| MATH                 | Pend.              | Pend               | 17.6     | Pend.      | Pend.      | 42.2           | [3]      |
| **LeetCodeSparks**   |                    |                    |          |            |            |                | [1,2]    |
| Easy                 | 60.0               | 76.2               | 52.4     | 76.2       | 61.2       | 68.2-75.6      | [1,2]*   |
| Medium               | 15.0               | 22.0               | 9.8      | 19.5       | 31.7       | 26.7-40.0      | [1,2]*   |
| Hard                 | 0.0                | 0.0                | 0.0      | 4.6        | 13.6       | 6.6-10.7       | [1,2]*   |
| **LeetCode100**      |                    |                    |          |            |            |                |          |
| Easy                 | 83.0               | 80.0               | 73.0     | 91.0       | 88.0       | N/A            |          |
| Medium               | 16.0               | 16.0               | 16.0     | 26.0       | 21.0       | N/A            |          |
| Hard                 | 1.0                | 3.0                | 2.0      | 6.0        | 6.0        | N/A            |          |
| *Other*              |                    |                    |          |            |            |                |          |
| EvalPlus             | 59.1               | 54.2               | 54.9     | 80.5       | 74.4       | N/A            |          |
>>>>>>> 3c400ba9

**The gpt-4 LeetCodeSparks baseline is approximate, as we do not see a precise list of LeetCode problems listed in the referenced reports. We define 'LeetCodeSparks' as the 84 problems used for the human evaluation measurement mentioned in [2]*

'LeetCode_100' is an expected out-of-sample dataset we introduce of 100 recent easy, medium, and hard LeetCode problems. The problems live in the range 2554-2818.

<<<<<<< HEAD
<!-- | MATH                 | XX                 | XX                 | XX       | XX         | XX         | XX             | [3]      | -->
<!-- | GSM8K                | 71.1               | 67.6               | Pend.    | 90.4       | 91.0       |                  | 87.1           | [2]      | -->
<!-- | *Other*              |                    |                    |          |            |            |                  |                |          |  -->


=======
>>>>>>> 3c400ba9
## Features

- Easy configuration of models and parameters.
- Ability to choose datasets to run on.
- Extensibility through a pluggable problem generator.

## Requirements

- Python >= 3.10 and < 3.12
- Poetry for package management

## Min. Dependencies

- anthropic: "0.3.10"
- astunparse: "1.6.3"
- black: ^23.3.0
- evalplus: ^0.1.6
- numpy: "^1.25.2"
- openai: 0.27.8
- pandas: ^2.0.3
- python-dotenv: ^1.0.0
- python-leetcode: "1.2.1"

# HF Dependencies

- transformers: "^4.32.0"
- torch: "1.13.1"
- accelerate: "^0.22.0"
- sentencepiece: "^0.1.99"
- protobuf: "^4.24.1"

## Dev Dependencies

- flake8: "6.1.0"
- isort: "5.12.0"
- mypy: "^1.5.1"
- pre-commit: "^3.3.3"
- sourcery: "^1.6.0"
- types-requests: "^2.31.0.2"
- types-attrs: "^19.1.0"
- yapf: "0.40.1"

## Installation

Make sure you have [Poetry](https://python-poetry.org/) installed, then clone the repository and install the dependencies.

```bash
git clone https://github.com/your-username/zero-shot-replication.git
cd zero-shot-replication
git submodule update --init --recursive
poetry install
cp .env.example .env # Copy the example environment file
# Edit the .env file to add your OpenAI API key, etc.


# Optional

# If developing, install the pre-commit hooks
pre-commit install 

```

## Usage

You can run the zero-shot replication by executing the `runner.py` file with various command-line arguments.

```bash
poetry run python runner.py --provider openai --dataset human-eval --model gpt-4-0613 --temperature 0.7
```

### Command-Line Arguments

- `--provider`: Which provider to use for zero-shot completions (default: "openai").
- `--dataset`: Which dataset to run on (default: "human-eval").
- `--model`: Model name to load from the provider (default: "gpt-3.5-turbo").
- `--temperature`: Temperature parameter for the provided model (default: 0.7).
- `--output_file_name`: Filename to override the default output file name with.

To see explicit commands ran to generate the reported results, check out the [commands.md](commands.md) menu.

## License

This project is licensed under the Apache-2.0 License.

## Sources

[1] [GPT-4 Technical Report](https://arxiv.org/abs/2303.08774)

[2] [Sparks of Artificial General Intelligence](https://arxiv.org/pdf/2303.12712.pdf)

[3] [Solving Challenging Math Word Problems Using GPT-4 Code Interpreter with Code-based Self-Verification](https://paperswithcode.com/paper/solving-challenging-math-word-problems-using)<|MERGE_RESOLUTION|>--- conflicted
+++ resolved
@@ -6,7 +6,6 @@
 
 ## Results (all models accessed on 08/24-8/25, 2023)
 
-<<<<<<< HEAD
 | Category             | gpt-3.5-turbo-0301 | gpt-3.5-turbo-0613 | claude-2 | gpt-4-0314 | gpt-4-0613 | wizard-coder-34b | gpt-4 Baseline | Sources  |
 |----------------------|--------------------|--------------------|----------|------------|------------|------------------|----------------|----------|
 | *Standard Bench*     |                    |                    |          |            |            |                  |                |          |
@@ -20,37 +19,13 @@
 | Easy                 | 83.0               | 80.0               | 73.0     | 91.0       | 88.0       | 71.0             | N/A            |          |
 | Medium               | 16.0               | 16.0               | 16.0     | 26.0       | 21.0       | 9.0              | N/A            |          |
 | Hard                 | 1.0                | 3.0                | 2.0      | 6.0        | 6.0        | 2.0              | N/A            |          |
-=======
-| Category             | gpt-3.5-turbo-0301 | gpt-3.5-turbo-0613 | claude-2 | gpt-4-0314 | gpt-4-0613 | gpt-4 Baseline | Sources  |
-|----------------------|--------------------|--------------------|----------|------------|------------|----------------|----------|
-| *Standard Bench*     |                    |                    |          |            |            |                |          |
-| HumanEval            | 67.0               | 61.5               | 65.2     | 86.0       | 84.1       | 67             | [1]      |
-| GSM8K                | 71.1               | 67.6               | Pend.    | 90.4       | 91.0       | 87.1           | [2]      |
-| MATH                 | Pend.              | Pend               | 17.6     | Pend.      | Pend.      | 42.2           | [3]      |
-| **LeetCodeSparks**   |                    |                    |          |            |            |                | [1,2]    |
-| Easy                 | 60.0               | 76.2               | 52.4     | 76.2       | 61.2       | 68.2-75.6      | [1,2]*   |
-| Medium               | 15.0               | 22.0               | 9.8      | 19.5       | 31.7       | 26.7-40.0      | [1,2]*   |
-| Hard                 | 0.0                | 0.0                | 0.0      | 4.6        | 13.6       | 6.6-10.7       | [1,2]*   |
-| **LeetCode100**      |                    |                    |          |            |            |                |          |
-| Easy                 | 83.0               | 80.0               | 73.0     | 91.0       | 88.0       | N/A            |          |
-| Medium               | 16.0               | 16.0               | 16.0     | 26.0       | 21.0       | N/A            |          |
-| Hard                 | 1.0                | 3.0                | 2.0      | 6.0        | 6.0        | N/A            |          |
-| *Other*              |                    |                    |          |            |            |                |          |
-| EvalPlus             | 59.1               | 54.2               | 54.9     | 80.5       | 74.4       | N/A            |          |
->>>>>>> 3c400ba9
 
 **The gpt-4 LeetCodeSparks baseline is approximate, as we do not see a precise list of LeetCode problems listed in the referenced reports. We define 'LeetCodeSparks' as the 84 problems used for the human evaluation measurement mentioned in [2]*
 
 'LeetCode_100' is an expected out-of-sample dataset we introduce of 100 recent easy, medium, and hard LeetCode problems. The problems live in the range 2554-2818.
 
-<<<<<<< HEAD
 <!-- | MATH                 | XX                 | XX                 | XX       | XX         | XX         | XX             | [3]      | -->
-<!-- | GSM8K                | 71.1               | 67.6               | Pend.    | 90.4       | 91.0       |                  | 87.1           | [2]      | -->
-<!-- | *Other*              |                    |                    |          |            |            |                  |                |          |  -->
 
-
-=======
->>>>>>> 3c400ba9
 ## Features
 
 - Easy configuration of models and parameters.
