--- conflicted
+++ resolved
@@ -71,12 +71,9 @@
 | Leetcode Easy                    | X                    | X                    | 72.2-75.6        | [1,2]                                                                  |
 | Leetcode Medium                  | X                    | X                    | 26.2-38.7        | [1,2]                                                                  |
 | Leetcode Hard                    | X                    | X                    | 6.7-7            | [1,2]                                                                  |
-<<<<<<< HEAD
+| GSM8K                            | X                    | X                    | 87.1             |                                                                        |
 | MATH |                  |                  |                | 
 | MATH, Level 5, Counting & Probability |                  |     25.5             |                | 
-=======
-| GSM8K                            | X                    | X                    | 87.1             |                                                                        |
->>>>>>> dc62305c
 
 ## License
 
