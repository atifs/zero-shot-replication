# Commands

## HumanEval

### HEval Generation

```bash
poetry run python zero_shot_replication/runner.py --model=... --pset=human-eval
```

### HEval Evaluation

```bash
poetry run evalplus.evaluate --dataset humaneval --samples=... --parallel 4 --min-time-limit 0.5 --gt-time-limit-factor 5
```

## LeetCode

### LC Generation

```bash

poetry run python zero_shot_replication/runner.py --model=... --pset=leetcode
```

### LC Evaluation

```bash
poetry run python zero_shot_replication/evals/run_leetcode_eval.py --model=...
```

## GMS8K

### GMS8K Generation

```bash
poetry run python zero_shot_replication/runner.py --model=... --pset=gsm8k
```

### GMS8K Eval

```bash
# run_MATH_eval can service both MATH and GMS8K
poetry run python evals/run_gsm8k_eval.py --model=...
```

## MATH

### Generation
<<<<<<< HEAD
```bash
poetry run python runner.py --provider openai --pset math --model gpt-4-0314 --temperature 0.7

poetry run python runner.py --provider openai --pset math --model gpt-4-0613 --temperature 0.7
=======

```bash
poetry run python zero_shot_replication/runner.py --model=... --pset=math
>>>>>>> b55f6881
```

```bash
poetry run python zero_shot_replication/evals/run_math_eval.py  --model=...
```<|MERGE_RESOLUTION|>--- conflicted
+++ resolved
@@ -47,16 +47,11 @@
 ## MATH
 
 ### Generation
-<<<<<<< HEAD
+
 ```bash
 poetry run python runner.py --provider openai --pset math --model gpt-4-0314 --temperature 0.7
 
 poetry run python runner.py --provider openai --pset math --model gpt-4-0613 --temperature 0.7
-=======
-
-```bash
-poetry run python zero_shot_replication/runner.py --model=... --pset=math
->>>>>>> b55f6881
 ```
 
 ```bash
