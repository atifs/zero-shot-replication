from zero_shot_replication.llm_providers.anthropic_provider import (
    AnthropicZeroShotProvider,
)
from zero_shot_replication.llm_providers.base import (
    MODEL_SETS,
    LargeLanguageModelProvider,
    ProviderConfig,
    ProviderName,
)
from zero_shot_replication.llm_providers.hugging_face_provider import (
    HuggingFaceZeroShotProvider,
)
<<<<<<< HEAD
from zero_shot_replication.llm_providers.openai import OpenAIZeroShotProvider
from zero_shot_replication.llm_providers.automata import AutomataZeroShotProvider
=======
from zero_shot_replication.llm_providers.openai_provider import (
    OpenAIZeroShotProvider,
)
from zero_shot_replication.model import ModelName
>>>>>>> f441787b


class ProviderManager:
    PROVIDERS = [
        ProviderConfig(
            ProviderName.OPENAI,
            MODEL_SETS[ProviderName.OPENAI],
            OpenAIZeroShotProvider,
        ),
        ProviderConfig(
            ProviderName.ANTHROPIC,
            MODEL_SETS[ProviderName.ANTHROPIC],
            AnthropicZeroShotProvider,
        ),
        ProviderConfig(
            ProviderName.HUGGING_FACE,
            MODEL_SETS[ProviderName.HUGGING_FACE],
            HuggingFaceZeroShotProvider,
        ),
        ProviderConfig(
            "automata",
            [
                "gpt-4-0314",
            ],
            AutomataZeroShotProvider,
        ),
    ]

    @staticmethod
    def get_provider(
        provider_name: ProviderName, model_name: ModelName, *args, **kwargs
    ) -> LargeLanguageModelProvider:
        for provider in ProviderManager.PROVIDERS:
            if (
                provider.name == provider_name
                and model_name not in provider.models
            ):
                raise ValueError(
                    f"Model '{model_name}' not supported by provider '{provider_name}'."
                )
            elif provider.name == provider_name:
                return provider.llm_class(model_name, *args, **kwargs)

        raise ValueError(f"Provider '{provider_name}' not supported.")<|MERGE_RESOLUTION|>--- conflicted
+++ resolved
@@ -10,15 +10,10 @@
 from zero_shot_replication.llm_providers.hugging_face_provider import (
     HuggingFaceZeroShotProvider,
 )
-<<<<<<< HEAD
-from zero_shot_replication.llm_providers.openai import OpenAIZeroShotProvider
-from zero_shot_replication.llm_providers.automata import AutomataZeroShotProvider
-=======
 from zero_shot_replication.llm_providers.openai_provider import (
     OpenAIZeroShotProvider,
 )
 from zero_shot_replication.model import ModelName
->>>>>>> f441787b
 
 
 class ProviderManager:
@@ -38,13 +33,6 @@
             MODEL_SETS[ProviderName.HUGGING_FACE],
             HuggingFaceZeroShotProvider,
         ),
-        ProviderConfig(
-            "automata",
-            [
-                "gpt-4-0314",
-            ],
-            AutomataZeroShotProvider,
-        ),
     ]
 
     @staticmethod
