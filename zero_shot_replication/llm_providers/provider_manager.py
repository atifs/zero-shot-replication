from zero_shot_replication.llm_providers.anthropic_provider import (
    AnthropicZeroShotProvider,
)
from zero_shot_replication.llm_providers.base import (
    MODEL_SETS,
    LargeLanguageModelProvider,
    ProviderConfig,
    ProviderName,
)
from zero_shot_replication.llm_providers.hugging_face_provider import (
    HuggingFaceZeroShotProvider,
)
from zero_shot_replication.llm_providers.openai_provider import (
    OpenAIZeroShotProvider,
)
from zero_shot_replication.model import ModelName


class ProviderManager:
    PROVIDERS = [
        ProviderConfig(
            ProviderName.OPENAI,
            MODEL_SETS[ProviderName.OPENAI],
            OpenAIZeroShotProvider,
        ),
        ProviderConfig(
            ProviderName.ANTHROPIC,
            MODEL_SETS[ProviderName.ANTHROPIC],
            AnthropicZeroShotProvider,
        ),
        ProviderConfig(
            ProviderName.HUGGING_FACE,
            MODEL_SETS[ProviderName.HUGGING_FACE],
            HuggingFaceZeroShotProvider,
        ),
<<<<<<< HEAD
        ProviderConfig(
            "automata",
            [
                "gpt-3.5-turbo-0301",
                "gpt-3.5-turbo",
                "gpt-4-0314",
            ],
            AutomataZeroShotProvider,
        ),
=======
>>>>>>> 66d60da7
    ]

    @staticmethod
    def get_provider(
        provider_name: ProviderName, model_name: ModelName, *args, **kwargs
    ) -> LargeLanguageModelProvider:
        for provider in ProviderManager.PROVIDERS:
            if (
                provider.name == provider_name
                and model_name not in provider.models
            ):
                raise ValueError(
                    f"Model '{model_name}' not supported by provider '{provider_name}'."
                )
            elif provider.name == provider_name:
                return provider.llm_class(model_name, *args, **kwargs)

        raise ValueError(f"Provider '{provider_name}' not supported.")<|MERGE_RESOLUTION|>--- conflicted
+++ resolved
@@ -33,7 +33,6 @@
             MODEL_SETS[ProviderName.HUGGING_FACE],
             HuggingFaceZeroShotProvider,
         ),
-<<<<<<< HEAD
         ProviderConfig(
             "automata",
             [
@@ -43,8 +42,6 @@
             ],
             AutomataZeroShotProvider,
         ),
-=======
->>>>>>> 66d60da7
     ]
 
     @staticmethod
