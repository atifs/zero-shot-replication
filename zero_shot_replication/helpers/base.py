--- conflicted
+++ resolved
@@ -7,11 +7,8 @@
     """Type of problem to generate"""
 
     HUMAN_EVAL = "human-eval"
-<<<<<<< HEAD
+    GSM8K = "GSM8K"
     MATH = "math"
-=======
-    GSM8K = "GSM8K"
->>>>>>> dc62305c
 
 
 HUMAN_EVAL_TEMPLATE = textwrap.dedent(
