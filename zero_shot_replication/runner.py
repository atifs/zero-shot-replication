"""Run the zero-shot replication."""
import argparse
import os

import openai
from evalplus.data import write_jsonl

from zero_shot_replication.helpers.base import ProblemType
from zero_shot_replication.helpers.generators import ProblemGenerator
from zero_shot_replication.helpers.llm_providers import OpenAIZeroShotProvider
from zero_shot_replication.helpers.prompt_layer import PromptLayer
from zero_shot_replication.helpers.utils import (
    extract_code,
    get_root_dir,
    load_existing_jsonl,
    parse_arguments,
    prep_for_file_path,
)

OUTPUT_FILE_NAME = "{PROVIDER}_{DATASET}__model_eq_{MODEL}__temperature_eq_{TEMPERATURE}.jsonl"


def get_output_path(args: argparse.Namespace) -> str:
    """Get the output path for the given arguments."""
    output_dir = os.path.join(
        get_root_dir(),
        "results",
        prep_for_file_path(args.provider),
        prep_for_file_path(args.dataset),
        prep_for_file_path(args.model),
    )

    if not os.path.exists(output_dir):
        os.makedirs(output_dir)

    return os.path.join(
        output_dir,
        args.output_file_name
        or OUTPUT_FILE_NAME.format(
            PROVIDER=prep_for_file_path(args.provider),
            DATASET=prep_for_file_path(args.dataset),
            MODEL=prep_for_file_path(args.model),
            TEMPERATURE=prep_for_file_path(str(args.temperature)),
        ),
    )


if __name__ == "__main__":
    """Run the zero-shot replication."""
    openai.api_key = os.getenv("OPENAI_API_KEY", "")
    args = parse_arguments()

    # Get the output path
    out_path = get_output_path(args)

    # Build an LLM provider instance
    llm_provider = None
    if args.provider == "openai":
        llm_provider = OpenAIZeroShotProvider(
            model=args.model, temperature=args.temperature
        )
    else:
        raise NotImplementedError("Provider not implemented.")

    # Build a problem generator instance
    problem_generator = ProblemGenerator(ProblemType(args.dataset))

    # Build a prompt layer instance
    prompt_layer = PromptLayer(ProblemType(args.dataset))

    # Load existing results
    results = load_existing_jsonl(out_path)
    exising_task_ids = {result["task_id"] for result in results}

    # Run the experiment
    for task_id, problem in problem_generator.generator:
        if task_id in exising_task_ids:
            print(
                f"Continuing over existing task_id: {task_id} as it already exists."
            )
            continue
<<<<<<< HEAD

=======
>>>>>>> dc62305c
        prompt = prompt_layer.get_prompt(problem)

        print(
            f"\n{'-'*200}\nTaskId:\n{task_id}\n\nProblem:\n{problem}\n\nPrompt:\n{prompt}\n"
        )
<<<<<<< HEAD

        try:
            raw_completion = llm_provider.get_completion(prompt)
            completion = extract_code(raw_completion)
            print(f"Extracted Completion:\n{completion}\n")

            result = {
                **problem,
                "completion": completion,
                "raw_completion": raw_completion,
                "actual_prompt": prompt,
            }
            results.append(result)
            write_jsonl(out_path, results)

        except (openai.error.OpenAIError, Exception) as e:  # Catch any OpenAI specific errors and general exceptions
            print(f"Error encountered for task_id {task_id}: {e}")
            continue
=======
        raw_completion = llm_provider.get_completion(prompt)
        if args.dataset == "human-eval":
            # or other codegen
            completion = extract_code(raw_completion)
        else:
            completion = raw_completion
        print(f"Extracted Completion:\n{completion}\n")

        result = {
            **problem,
            "completion": completion,
            "raw_completion": raw_completion,
            "actual_prompt": prompt,
        }
        results.append(result)
        write_jsonl(out_path, results)
>>>>>>> dc62305c
<|MERGE_RESOLUTION|>--- conflicted
+++ resolved
@@ -79,20 +79,21 @@
                 f"Continuing over existing task_id: {task_id} as it already exists."
             )
             continue
-<<<<<<< HEAD
 
-=======
->>>>>>> dc62305c
         prompt = prompt_layer.get_prompt(problem)
 
         print(
             f"\n{'-'*200}\nTaskId:\n{task_id}\n\nProblem:\n{problem}\n\nPrompt:\n{prompt}\n"
         )
-<<<<<<< HEAD
 
         try:
             raw_completion = llm_provider.get_completion(prompt)
-            completion = extract_code(raw_completion)
+            if args.dataset == "human-eval":
+                # or other codegen
+                completion = extract_code(raw_completion)
+            else:
+                completion = raw_completion
+            
             print(f"Extracted Completion:\n{completion}\n")
 
             result = {
@@ -106,22 +107,4 @@
 
         except (openai.error.OpenAIError, Exception) as e:  # Catch any OpenAI specific errors and general exceptions
             print(f"Error encountered for task_id {task_id}: {e}")
-            continue
-=======
-        raw_completion = llm_provider.get_completion(prompt)
-        if args.dataset == "human-eval":
-            # or other codegen
-            completion = extract_code(raw_completion)
-        else:
-            completion = raw_completion
-        print(f"Extracted Completion:\n{completion}\n")
-
-        result = {
-            **problem,
-            "completion": completion,
-            "raw_completion": raw_completion,
-            "actual_prompt": prompt,
-        }
-        results.append(result)
-        write_jsonl(out_path, results)
->>>>>>> dc62305c
+            continue